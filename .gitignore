# Local ENV  metadata
.DS_Store

# modules
vendor/

#binaries
bin/

# output
bom*

<<<<<<< HEAD
.idea
=======
# IDE file
.swp
>>>>>>> 5072eeb0
<|MERGE_RESOLUTION|>--- conflicted
+++ resolved
@@ -10,9 +10,8 @@
 # output
 bom*
 
-<<<<<<< HEAD
 .idea
-=======
+
+
 # IDE file
-.swp
->>>>>>> 5072eeb0
+.swp