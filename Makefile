# SPDX-License-Identifier: Apache-2.0

# It's necessary to set this because some environments don't link sh -> bash.
SHELL := /usr/bin/env bash
VERSION=$(shell cat version.txt)
PKG_LIST := $(shell go list ./... | grep -v mock)
<<<<<<< HEAD
ldflags='-X "main.version=$(VERSION)"'
=======
ROOT_DIR:=$(shell dirname $(realpath $(firstword $(MAKEFILE_LIST))))
LINT_TOOL=$(shell go env GOPATH)/bin/golangci-lint
LINT_VERSION=v1.37.0
>>>>>>> dddbaa62

.PHONY: help
help:           ## Show this help.
	@fgrep -h "##" $(MAKEFILE_LIST) | fgrep -v fgrep | sed -e 's/\\$$//' | sed -e 's/##//'

.PHONY: setup
setup: $(LINT_TOOL)

.PHONY: mod
mod:
	@GO111MODULE=on GOFLAGS=-mod=vendor go mod vendor
	@GO111MODULE=on GOFLAGS=-mod=vendor go mod tidy

.PHONY: generator
generate: mod
	@echo "Running cli on version $(VERSION)"
	@GO111MODULE=on GLFLAGs=-mod-vendor go run cmd/generator/generator.go $(ARGS)

.PHONY: build
build: mod
	@echo "Building spdx-sbom-generator for Linux Intel/AMD 64-bit version:$(VERSION)"
	@GO111MODULE=on GOFLAGS=-mod=vendor GOOS=linux go build -ldflags $(ldflags) -o bin/spdx-sbom-generator cmd/generator/generator.go
	@chmod +x bin/spdx-sbom-generator

.PHONY: build-mac
build-mac: mod
	@echo "Building spdx-sbom-generator for Mac Intel/AMD 64-bit version:$(VERSION)"
	@GO111MODULE=on GOFLAGS=-mod=vendor GOOS=darwin GOARCH=amd64 go build -ldflags $(ldflags) -o bin/spdx-sbom-generator cmd/generator/generator.go
	@chmod +x bin/spdx-sbom-generator

.PHONY: build-mac-arm64
build-mac-arm64: mod
	@echo "Building spdx-sbom-generator for Mac ARM 64-bit version:$(VERSION)"
	@GO111MODULE=on GOFLAGS=-mod=vendor GOOS=darwin GOARCH=arm64 go build -ldflags $(ldflags) -o bin/spdx-sbom-generator cmd/generator/generator.go
	@chmod +x bin/spdx-sbom-generator

.PHONY: build-win
build-win: mod
	@echo "Building spdx-sbom-generator for Windows Intel/AMD 64-bit version:$(VERSION)"
	@GO111MODULE=on GOFLAGS=-mod=vendor GOOS=win GOARCH=amd64 go build -ldflags $(ldflags) -o bin/spdx-sbom-generator.exe cmd/generator/generator.go
	@chmod +x bin/spdx-sbom-generator.exe

$(LINT_TOOL):
	@echo "Installing golangci linter version $(LINT_VERSION)..."
	curl -sfL https://install.goreleaser.com/github.com/golangci/golangci-lint.sh | sh -s -- -b $(shell go env GOPATH)/bin $(LINT_VERSION)

.PHONY: go-lint
go-lint:
	echo "Running lint..." && $(LINT_TOOL) --version && $(LINT_TOOL) run --allow-parallel-runners --config=.golangci.yaml ./... && echo "Lint check passed."

.PHONY: check-headers
check-headers:
	@echo "Running license header check..."
	$(ROOT_DIR)/check-headers.sh

.PHONY: lint
lint: go-lint check-headers

.PHONY: test
test: prepare-test
	@echo "IMPLEMENT TEST"
	@go test -v $(PKG_LIST)

.PHONY: prepare-test
prepare-test:
	@cd internal/modules/npm/test && npm install
	@cd internal/modules/yarn/test && yarn install<|MERGE_RESOLUTION|>--- conflicted
+++ resolved
@@ -4,13 +4,10 @@
 SHELL := /usr/bin/env bash
 VERSION=$(shell cat version.txt)
 PKG_LIST := $(shell go list ./... | grep -v mock)
-<<<<<<< HEAD
 ldflags='-X "main.version=$(VERSION)"'
-=======
 ROOT_DIR:=$(shell dirname $(realpath $(firstword $(MAKEFILE_LIST))))
 LINT_TOOL=$(shell go env GOPATH)/bin/golangci-lint
 LINT_VERSION=v1.37.0
->>>>>>> dddbaa62
 
 .PHONY: help
 help:           ## Show this help.
