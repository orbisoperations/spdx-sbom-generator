--- conflicted
+++ resolved
@@ -73,16 +73,10 @@
 }
 
 func (c *CheckSum) String() string {
-<<<<<<< HEAD
-	if c == nil {
-		return ""
-	}
-=======
 	if c.Value == "" {
 		c.Value = c.calculateCheckSum(c.Content)
 	}
 
->>>>>>> 6af1f7d2
 	return fmt.Sprintf("%v: %s", c.Algorithm, c.Value)
 }
 
