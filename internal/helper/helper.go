// SPDX-License-Identifier: Apache-2.0

package helper

import (
	"encoding/json"
	"errors"
	"fmt"
	"io/ioutil"
	"os"
	"path/filepath"
	"regexp"
	"spdx-sbom-generator/internal/licenses"
	"spdx-sbom-generator/internal/models"

	"strings"

	"github.com/go-enry/go-license-detector/v4/licensedb"
	log "github.com/sirupsen/logrus"
)

const copyrightLookup = "copyright"

// copyright matching level of prefernece
const (
	matchLevel1 = iota
	matchLevel2
	matchLevel3
)

var re *regexp.Regexp

func init() {
	re = regexp.MustCompile(`^\d{4}$|^\d{4}-\d{4}$|^\(c\)$`)
}

type FileInfo struct {
	Path string `json:"path,omitempty"`
}

type copyrightMap map[int]string

func (c copyrightMap) get() string {
	if c[matchLevel1] != "" {
		return c[matchLevel1]
	}

	if c[matchLevel2] != "" {
		return c[matchLevel2]
	}

	if c[matchLevel3] != "" {
		return c[matchLevel3]
	}

	return ""
}

// Exists ...
func Exists(filepath string) bool {
	if _, err := os.Stat(filepath); os.IsNotExist(err) {
		return false
	}

	return true
}

// GetLicenses ...
func GetLicenses(modulePath string) (*models.License, error) {
	if modulePath != "" {
		licenses := licensedb.Analyse(modulePath)
		for i := range licenses {
			for j := range licenses[i].Matches {
				//returns the first element, the best match
				return &models.License{ID: licenses[i].Matches[j].License,
					Name:          licenses[i].Matches[j].License,
					ExtractedText: extractLicenseContent(modulePath, licenses[i].Matches[j].File),
					Comments:      "",
					File:          licenses[i].Matches[j].File}, nil
			}
		}
	}
	return nil, errors.New(fmt.Sprintf("could not detect license for %s\n", modulePath))
}

// LicenseExist ...
func LicenseSPDXExists(license string) bool {
	if _, ok := licenses.DB[license]; !ok {
		return false
	}
	return true
}

// BuildModuleName ...
func BuildModuleName(path, replacePath, DirReplace string) string {
	if replacePath != "" {
		if !Exists(DirReplace) {
			return replacePath
		}
	}
	return path
}

// BuildLicenseDeclared ...
// todo build rules to generate LicenseDeclated
func BuildLicenseDeclared(license string) string {
	if LicenseSPDXExists(license) {
		return license
	}
	return fmt.Sprintf("LicenseRef-%s", license)
}

// BuildLicenseConcluded ...
// todo build rules to generate LicenseConcluded
func BuildLicenseConcluded(license string) string {
	if LicenseSPDXExists(license) {
		return license
	}
	return fmt.Sprintf("LicenseRef-%s", license)
}

// todo: figure out how to extract only required text
func extractLicenseContent(path, filename string) string {
	bytes, err := ioutil.ReadFile(fmt.Sprintf("%s/%s", path, filename))
	if err != nil {
		log.Errorf("Could not read license file: %v", err)
		return ""
	}

	// extract license required segment
	return string(bytes)
}

// GetCopyright parses the license file found at plugin module or vendor folder
// Extract the text found starting with the keyword 'Copyright (c)' and until the newline
func GetCopyright(content string) string {
	cr := make(copyrightMap, 0)
	// split by paragraph
	paragraphs := strings.Split(content, "\n\n")
	for _, p := range paragraphs {
		if !strings.Contains(strings.ToLower(p), copyrightLookup) {
			continue
		}

		lines := strings.Split(p, "\n")
		if len(lines) == 0 {
			continue
		}

		line := strings.TrimSpace(lines[0])
		tokens := strings.Fields(line)
		if len(tokens) == 0 {
			continue
		}
<<<<<<< HEAD
		if strings.Contains(strings.ToLower(tokens[0]), "copyright") {
			return line
		}
		for _, l := range lines {
			if strings.HasPrefix(strings.TrimSpace(strings.ToLower(l)), "copyright") {
				return l
=======

		if strings.EqualFold(copyrightLookup, tokens[0]) {
			cr[matchLevel2] = line
			if re.MatchString(tokens[1]) {
				cr[matchLevel1] = line
>>>>>>> 432ca783
			}
		}

		for _, l := range lines {
			if strings.HasPrefix(strings.TrimSpace(strings.ToLower(l)), copyrightLookup) {
				cr[matchLevel3] = strings.TrimSpace(l)
				break
			}
		}
	}

	return cr.get()
}

// BuildManifestContent builds a content with directory tree
func BuildManifestContent(path string) []byte {
	manifest := []FileInfo{}
	err := filepath.Walk(path, func(path string, info os.FileInfo, err error) error {
		if err != nil {
			return nil
		}
		manifest = append(manifest, FileInfo{
			Path: path,
		})
		return nil
	})

	if err == nil && len(manifest) > 0 {
		manifestBytes, err := json.Marshal(manifest)
		if err == nil {
			return manifestBytes
		}
	}
	return nil
}<|MERGE_RESOLUTION|>--- conflicted
+++ resolved
@@ -152,20 +152,11 @@
 		if len(tokens) == 0 {
 			continue
 		}
-<<<<<<< HEAD
-		if strings.Contains(strings.ToLower(tokens[0]), "copyright") {
-			return line
-		}
-		for _, l := range lines {
-			if strings.HasPrefix(strings.TrimSpace(strings.ToLower(l)), "copyright") {
-				return l
-=======
 
 		if strings.EqualFold(copyrightLookup, tokens[0]) {
 			cr[matchLevel2] = line
 			if re.MatchString(tokens[1]) {
 				cr[matchLevel1] = line
->>>>>>> 432ca783
 			}
 		}
 
